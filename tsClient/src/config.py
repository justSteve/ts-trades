--- conflicted
+++ resolved
@@ -1,373 +1,331 @@
-<<<<<<< HEAD
-#!/usr/bin/env python3
-"""
-Configuration module for the TradeStation client application.
-
-This module provides configuration classes and utilities for credential
-management, token storage, and logging.
-"""
-=======
->>>>>>> a63f5be1
-from typing import Dict, Optional, Any
-import json
-import os
-from pathlib import Path
-import logging
-from datetime import datetime
-
-# Get the client app's root directory
-APP_ROOT = Path(__file__).parent
-
-# Create config directories inside the client app
-CONFIG_DIR = APP_ROOT / 'secret'
-LOGS_DIR = APP_ROOT / '..' / 'logs'
-TOKEN_PATH = CONFIG_DIR / 'ts_state.json'
-
-# Create directories if they don't exist
-CONFIG_DIR.mkdir(exist_ok=True)
-LOGS_DIR.mkdir(exist_ok=True)
-
-# OAuth2 scopes needed for TradeStation API
-SCOPE = "openid offline_access profile MarketData ReadAccount Trade Matrix OptionSpreads"
-
-
-class ClientCredentials:
-    """
-    Class for managing client credentials for TradeStation API access.
-    """
-<<<<<<< HEAD
-
-    def __init__(self, credentials_path: Optional[Path] = None):
-=======
-    
-    def __init__(self, credentials_path: Path = None):
->>>>>>> a63f5be1
-        """
-        Initialize with the path to the credentials file.
-        
-        Args:
-            credentials_path: Optional path to credentials file.
-                Defaults to CONFIG_DIR/credentials.json
-        """
-        if credentials_path is None:
-            credentials_path = CONFIG_DIR / 'credentials.json'
-<<<<<<< HEAD
-
-        self.credentials_path = credentials_path
-        self._credentials = None
-        self._logger = logging.getLogger(__name__)
-
-    def get_client_key(self) -> str:
-        """Return the client key (client ID) for API authentication."""
-        return self._get_credentials()['client_key']
-
-    def get_client_secret(self) -> str:
-        """Return the client secret for API authentication."""
-        return self._get_credentials()['client_secret']
-
-    def get_redirect_uri(self) -> str:
-        """Return the redirect URI for OAuth flow."""
-        return self._get_credentials()['call_back_domain']
-
-=======
-            
-        self.credentials_path = credentials_path
-        self._credentials = None
-        
-    def get_client_key(self) -> str:
-        """Return the client key (client ID) for API authentication."""
-        return self._get_credentials()['client_key']
-    
-    def get_client_secret(self) -> str:
-        """Return the client secret for API authentication."""
-        return self._get_credentials()['client_secret']
-    
-    def get_redirect_uri(self) -> str:
-        """Return the redirect URI for OAuth flow."""
-        return self._get_credentials()['call_back_domain']
-    
->>>>>>> a63f5be1
-    def _get_credentials(self) -> Dict[str, str]:
-        """
-        Read credentials from JSON file.
-        
-        Returns:
-            Dict[str, str]: Dictionary with credentials
-            
-        Raises:
-            FileNotFoundError: If credentials file doesn't exist
-            ValueError: If credentials file is invalid or missing required fields
-        """
-        # Return cached credentials if available
-        if self._credentials is not None:
-            return self._credentials
-<<<<<<< HEAD
-
-=======
-            
->>>>>>> a63f5be1
-        if not self.credentials_path.exists():
-            raise FileNotFoundError(
-                f"Credentials file not found at {self.credentials_path}. "
-                "Please ensure credentials.json exists in the secret directory."
-            )
-
-        try:
-<<<<<<< HEAD
-            self._logger.info(
-                f"caller: Loading credentials from {self.credentials_path}")
-            with open(self.credentials_path) as f:
-                credentials = json.load(f)
-
-            required_fields = ['client_key',
-                               'client_secret', 'call_back_domain']
-            missing_fields = [
-                field for field in required_fields if field not in credentials]
-
-            if missing_fields:
-                raise KeyError(
-                    f"Missing required fields in credentials.json: {', '.join(missing_fields)}"
-                )
-
-            self._credentials = credentials
-            self._logger.info("caller: Successfully loaded credentials")
-            return credentials
-
-        except json.JSONDecodeError as e:
-            self._logger.error(
-                f"caller: Invalid JSON format in credentials.json: {str(e)}")
-            raise ValueError(
-                f"Invalid JSON format in credentials.json: {str(e)}")
-
-
-class TokenStorage:
-=======
-            with open(self.credentials_path) as f:
-                credentials = json.load(f)
-
-            required_fields = ['client_key', 'client_secret', 'call_back_domain']
-            missing_fields = [
-                field for field in required_fields if field not in credentials]
-
-            if missing_fields:
-                raise KeyError(
-                    f"Missing required fields in credentials.json: {', '.join(missing_fields)}"
-                )
-                
-            self._credentials = credentials
-            return credentials
-
-        except json.JSONDecodeError as e:
-            raise ValueError(f"Invalid JSON format in credentials.json: {str(e)}")
-
-
-class TokenStorage:
-    """
-    Class for managing token storage for TradeStation API.
-    """
-    
-    def __init__(self, token_path: Path = TOKEN_PATH):
-        """
-        Initialize with the path to the token file.
-        
-        Args:
-            token_path: Path to token file. Defaults to CONFIG_DIR/ts_state.json
-        """
-        self.token_path = token_path
-        
-    def save_token(self, token_data: Dict[str, Any]) -> bool:
-        """
-        Save token data to storage.
-        
-        Args:
-            token_data: Dictionary containing token information
-            
-        Returns:
-            bool: Success or failure
-        """
-        try:
-            with open(self.token_path, "w") as f:
-                json.dump(token_data, f, indent=4)
-            return True
-        except Exception as e:
-            logging.error(f"Failed to save token: {str(e)}")
-            return False
-    
-    def load_token(self) -> Optional[Dict[str, Any]]:
-        """
-        Load token data from storage.
-        
-        Returns:
-            Optional[Dict[str, Any]]: Token data if available, None otherwise
-        """
-        try:
-            if not self.token_path.exists():
-                return None
-                
-            with open(self.token_path, "rb") as f:
-                token_data = f.read()
-                return json.loads(token_data.decode())
-        except Exception as e:
-            logging.error(f"Failed to load token: {str(e)}")
-            return None
-
-
-def setup_logging(log_to_file: bool = True) -> None:
-    """
-    Set up logging for the client application.
-    
-    Args:
-        log_to_file: Whether to log to file in addition to console
-    """
-    # Create logs directory if it doesn't exist
-    today = datetime.now()
-    log_filename = f"{today.month:02d}-{today.day:02d}.csv"
-    log_file = LOGS_DIR / log_filename
-    
-    # Add header to new log file if it doesn't exist
-    if log_to_file and (not log_file.exists() or log_file.stat().st_size == 0):
-        with open(log_file, 'w') as f:
-            f.write("timestamp,level,logger,message\n")
-    
-    # Set up root logger
-    root_logger = logging.getLogger()
-    root_logger.setLevel(logging.INFO)
-    
-    # Clear existing handlers
-    for handler in root_logger.handlers[:]:
-        root_logger.removeHandler(handler)
-    
-    # Console handler
-    console_handler = logging.StreamHandler()
-    console_formatter = logging.Formatter(
-        '%(asctime)s.%(msecs)03d %(levelname)s %(name)s: caller: %(message)s',
-        '%Y-%m-%d %H:%M:%S'
-    )
-    console_handler.setFormatter(console_formatter)
-    root_logger.addHandler(console_handler)
-    
-    # Optional file handler
-    if log_to_file:
-        file_handler = logging.FileHandler(log_file)
-        file_formatter = logging.Formatter('%(asctime)s,%(levelname)s,%(name)s,%(message)s')
-        file_handler.setFormatter(file_formatter)
-        root_logger.addHandler(file_handler)
-    
-    
-def get_creds() -> Dict[str, str]:
->>>>>>> a63f5be1
-    """
-    Class for managing token storage for TradeStation API.
-    """
-
-    def __init__(self, token_path: Path = TOKEN_PATH):
-        """
-        Initialize with the path to the token file.
-        
-        Args:
-            token_path: Path to token file. Defaults to CONFIG_DIR/ts_state.json
-        """
-        self.token_path = token_path
-        self._logger = logging.getLogger(__name__)
-
-    def save_token(self, token_data: Dict[str, Any]) -> bool:
-        """
-        Save token data to storage.
-        
-        Args:
-            token_data: Dictionary containing token information
-            
-        Returns:
-            bool: Success or failure
-        """
-        try:
-            self._logger.info(f"caller: Saving token to {self.token_path}")
-            with open(self.token_path, "w") as f:
-                json.dump(token_data, f, indent=4)
-            self._logger.info("caller: Token saved successfully")
-            return True
-        except Exception as e:
-            self._logger.error(f"caller: Failed to save token: {str(e)}")
-            return False
-
-    def load_token(self) -> Optional[Dict[str, Any]]:
-        """
-        Load token data from storage.
-        
-        Returns:
-            Optional[Dict[str, Any]]: Token data if available, None otherwise
-        """
-        try:
-            if not self.token_path.exists():
-                self._logger.warning(
-                    f"caller: Token file not found: {self.token_path}")
-                return None
-
-            self._logger.info(f"caller: Loading token from {self.token_path}")
-            with open(self.token_path, "r") as f:
-                token_data = json.load(f)
-                self._logger.info("caller: Token loaded successfully")
-                return token_data
-        except Exception as e:
-            self._logger.error(f"caller: Failed to load token: {str(e)}")
-            return None
-
-
-def setup_logging(log_to_file: bool = True) -> None:
-    """
-    Set up logging for the client application.
-    
-    Args:
-        log_to_file: Whether to log to file in addition to console
-    """
-<<<<<<< HEAD
-    # Create logs directory if it doesn't exist
-    LOGS_DIR.mkdir(exist_ok=True)
-
-    today = datetime.now()
-    log_filename = f"{today.month:02d}-{today.day:02d}.csv"
-    log_file = LOGS_DIR / log_filename
-
-    # Add header to new log file if it doesn't exist
-    if log_to_file and (not log_file.exists() or log_file.stat().st_size == 0):
-        with open(log_file, 'w') as f:
-            f.write("timestamp,level,logger,message\n")
-
-    # Set up root logger
-    root_logger = logging.getLogger()
-    root_logger.setLevel(logging.INFO)
-
-    # Clear existing handlers
-    for handler in root_logger.handlers[:]:
-        root_logger.removeHandler(handler)
-
-    # Console handler
-    console_handler = logging.StreamHandler()
-    console_formatter = logging.Formatter(
-        '%(asctime)s.%(msecs)03d %(levelname)s %(name)s: caller: %(message)s',
-        '%Y-%m-%d %H:%M:%S'
-    )
-    console_handler.setFormatter(console_formatter)
-    root_logger.addHandler(console_handler)
-
-    # Optional file handler
-    if log_to_file:
-        file_handler = logging.FileHandler(log_file)
-        file_formatter = logging.Formatter(
-            '%(asctime)s,%(levelname)s,%(name)s,%(message)s')
-        file_handler.setFormatter(file_formatter)
-        root_logger.addHandler(file_handler)
-
-=======
-    return ClientCredentials()._get_credentials()
-
-
-def get_token_storage() -> TokenStorage:
-    """
-    Get a TokenStorage instance for TradeStation API.
-    
-    Returns:
-        TokenStorage: Instance for managing token storage
-    """
-    return TokenStorage()
->>>>>>> a63f5be1
+#!/usr/bin/env python3
+"""
+Configuration module for the TradeStation client application.
+
+This module provides configuration classes and utilities for credential
+management, token storage, and logging.
+"""
+from typing import Dict, Optional, Any
+import json
+import os
+from pathlib import Path
+import logging
+from datetime import datetime
+import logging
+from datetime import datetime
+
+# Get the client app's root directory
+APP_ROOT = Path(__file__).parent
+
+# Create config directories inside the client app
+# Create config directories inside the client app
+CONFIG_DIR = APP_ROOT / 'secret'
+LOGS_DIR = APP_ROOT / '..' / 'logs'
+LOGS_DIR = APP_ROOT / '..' / 'logs'
+TOKEN_PATH = CONFIG_DIR / 'ts_state.json'
+
+# Create directories if they don't exist
+# Create directories if they don't exist
+CONFIG_DIR.mkdir(exist_ok=True)
+LOGS_DIR.mkdir(exist_ok=True)
+LOGS_DIR.mkdir(exist_ok=True)
+
+# OAuth2 scopes needed for TradeStation API
+# OAuth2 scopes needed for TradeStation API
+SCOPE = "openid offline_access profile MarketData ReadAccount Trade Matrix OptionSpreads"
+
+
+class ClientCredentials:
+    """
+    Class for managing client credentials for TradeStation API access.
+    """
+
+    def __init__(self, credentials_path: Optional[Path] = None):
+        """
+        Initialize with the path to the credentials file.
+        
+        Args:
+            credentials_path: Optional path to credentials file.
+                Defaults to CONFIG_DIR/credentials.json
+        """
+        if credentials_path is None:
+            credentials_path = CONFIG_DIR / 'credentials.json'
+
+        self.credentials_path = credentials_path
+        self._credentials = None
+        self._logger = logging.getLogger(__name__)
+
+    def get_client_key(self) -> str:
+        """Return the client key (client ID) for API authentication."""
+        return self._get_credentials()['client_key']
+
+    def get_client_secret(self) -> str:
+        """Return the client secret for API authentication."""
+        return self._get_credentials()['client_secret']
+
+    def get_redirect_uri(self) -> str:
+        """Return the redirect URI for OAuth flow."""
+        return self._get_credentials()['call_back_domain']
+
+    def _get_credentials(self) -> Dict[str, str]:
+        """
+        Read credentials from JSON file.
+        
+        Returns:
+            Dict[str, str]: Dictionary with credentials
+            
+        Raises:
+            FileNotFoundError: If credentials file doesn't exist
+            ValueError: If credentials file is invalid or missing required fields
+        """
+        # Return cached credentials if available
+        if self._credentials is not None:
+            return self._credentials
+
+        if not self.credentials_path.exists():
+            raise FileNotFoundError(
+                f"Credentials file not found at {self.credentials_path}. "
+                "Please ensure credentials.json exists in the secret directory."
+            )
+
+        try:
+            self._logger.info(
+                f"caller: Loading credentials from {self.credentials_path}")
+            with open(self.credentials_path) as f:
+                credentials = json.load(f)
+
+            required_fields = ['client_key',
+                               'client_secret', 'call_back_domain']
+            missing_fields = [
+                field for field in required_fields if field not in credentials]
+
+            if missing_fields:
+                raise KeyError(
+                    f"Missing required fields in credentials.json: {', '.join(missing_fields)}"
+                )
+
+            self._credentials = credentials
+            self._logger.info("caller: Successfully loaded credentials")
+            return credentials
+
+        except json.JSONDecodeError as e:
+            self._logger.error(
+                f"caller: Invalid JSON format in credentials.json: {str(e)}")
+            raise ValueError(
+                f"Invalid JSON format in credentials.json: {str(e)}")
+
+
+class TokenStorage:
+    """
+    Class for managing token storage for TradeStation API.
+    """
+
+    def __init__(self, token_path: Path = TOKEN_PATH):
+        """
+        Initialize with the path to the token file.
+        
+        Args:
+            token_path: Path to token file. Defaults to CONFIG_DIR/ts_state.json
+        """
+        self.token_path = token_path
+        self._logger = logging.getLogger(__name__)
+
+    def save_token(self, token_data: Dict[str, Any]) -> bool:
+        """
+        Save token data to storage.
+        
+        Args:
+            token_data: Dictionary containing token information
+            
+        Returns:
+            bool: Success or failure
+        """
+        try:
+            self._logger.info(f"caller: Saving token to {self.token_path}")
+            with open(self.token_path, "w") as f:
+                json.dump(token_data, f, indent=4)
+            self._logger.info("caller: Token saved successfully")
+            return True
+        except Exception as e:
+            self._logger.error(f"caller: Failed to save token: {str(e)}")
+            return False
+
+    def load_token(self) -> Optional[Dict[str, Any]]:
+        """
+        Load token data from storage.
+        
+        Returns:
+            Optional[Dict[str, Any]]: Token data if available, None otherwise
+        """
+        try:
+            if not self.token_path.exists():
+                self._logger.warning(
+                    f"caller: Token file not found: {self.token_path}")
+                return None
+
+            self._logger.info(f"caller: Loading token from {self.token_path}")
+            with open(self.token_path, "r") as f:
+                token_data = json.load(f)
+                self._logger.info("caller: Token loaded successfully")
+                return token_data
+        except Exception as e:
+            self._logger.error(f"caller: Failed to load token: {str(e)}")
+            return None
+
+
+def setup_logging(log_to_file: bool = True) -> None:
+    """
+    Set up logging for the client application.
+    
+    Args:
+        log_to_file: Whether to log to file in addition to console
+    """
+    # Create logs directory if it doesn't exist
+    LOGS_DIR.mkdir(exist_ok=True)
+
+    today = datetime.now()
+    log_filename = f"{today.month:02d}-{today.day:02d}.csv"
+    log_file = LOGS_DIR / log_filename
+
+    # Add header to new log file if it doesn't exist
+    if log_to_file and (not log_file.exists() or log_file.stat().st_size == 0):
+        with open(log_file, 'w') as f:
+            f.write("timestamp,level,logger,message\n")
+
+    # Set up root logger
+    root_logger = logging.getLogger()
+    root_logger.setLevel(logging.INFO)
+
+    # Clear existing handlers
+    for handler in root_logger.handlers[:]:
+        root_logger.removeHandler(handler)
+
+    # Console handler
+    console_handler = logging.StreamHandler()
+    console_formatter = logging.Formatter(
+        '%(asctime)s.%(msecs)03d %(levelname)s %(name)s: caller: %(message)s',
+        '%Y-%m-%d %H:%M:%S'
+    )
+    console_handler.setFormatter(console_formatter)
+    root_logger.addHandler(console_handler)
+
+    # Optional file handler
+    if log_to_file:
+        file_handler = logging.FileHandler(log_file)
+        file_formatter = logging.Formatter(
+            '%(asctime)s,%(levelname)s,%(name)s,%(message)s')
+        file_handler.setFormatter(file_formatter)
+        root_logger.addHandler(file_handler)
+
+
+class TokenStorage:
+    """
+    Class for managing token storage for TradeStation API.
+    """
+    
+    def __init__(self, token_path: Path = TOKEN_PATH):
+        """
+        Initialize with the path to the token file.
+        
+        Args:
+            token_path: Path to token file. Defaults to CONFIG_DIR/ts_state.json
+        """
+        self.token_path = token_path
+        
+    def save_token(self, token_data: Dict[str, Any]) -> bool:
+        """
+        Save token data to storage.
+        
+        Args:
+            token_data: Dictionary containing token information
+            
+        Returns:
+            bool: Success or failure
+        """
+        try:
+            with open(self.token_path, "w") as f:
+                json.dump(token_data, f, indent=4)
+            return True
+        except Exception as e:
+            logging.error(f"Failed to save token: {str(e)}")
+            return False
+    
+    def load_token(self) -> Optional[Dict[str, Any]]:
+        """
+        Load token data from storage.
+        
+        Returns:
+            Optional[Dict[str, Any]]: Token data if available, None otherwise
+        """
+        try:
+            if not self.token_path.exists():
+                return None
+                
+            with open(self.token_path, "rb") as f:
+                token_data = f.read()
+                return json.loads(token_data.decode())
+        except Exception as e:
+            logging.error(f"Failed to load token: {str(e)}")
+            return None
+
+
+def setup_logging(log_to_file: bool = True) -> None:
+    """
+    Set up logging for the client application.
+    
+    Args:
+        log_to_file: Whether to log to file in addition to console
+    """
+    # Create logs directory if it doesn't exist
+    today = datetime.now()
+    log_filename = f"{today.month:02d}-{today.day:02d}.csv"
+    log_file = LOGS_DIR / log_filename
+    
+    # Add header to new log file if it doesn't exist
+    if log_to_file and (not log_file.exists() or log_file.stat().st_size == 0):
+        with open(log_file, 'w') as f:
+            f.write("timestamp,level,logger,message\n")
+    
+    # Set up root logger
+    root_logger = logging.getLogger()
+    root_logger.setLevel(logging.INFO)
+    
+    # Clear existing handlers
+    for handler in root_logger.handlers[:]:
+        root_logger.removeHandler(handler)
+    
+    # Console handler
+    console_handler = logging.StreamHandler()
+    console_formatter = logging.Formatter(
+        '%(asctime)s.%(msecs)03d %(levelname)s %(name)s: caller: %(message)s',
+        '%Y-%m-%d %H:%M:%S'
+    )
+    console_handler.setFormatter(console_formatter)
+    root_logger.addHandler(console_handler)
+    
+    # Optional file handler
+    if log_to_file:
+        file_handler = logging.FileHandler(log_file)
+        file_formatter = logging.Formatter('%(asctime)s,%(levelname)s,%(name)s,%(message)s')
+        file_handler.setFormatter(file_formatter)
+        root_logger.addHandler(file_handler)
+    
+    
+def get_creds() -> Dict[str, str]:
+    """
+    Reads credentials from JSON file and returns client configuration.
+    
+    Returns:
+        Dict[str, str]: Dictionary containing client_key, client_secret, and call_back_domain
+    """
+    return ClientCredentials()._get_credentials()
+
+
+def get_token_storage() -> TokenStorage:
+    """
+    Get a TokenStorage instance for TradeStation API.
+    
+    Returns:
+        TokenStorage: Instance for managing token storage
+    """
+    return TokenStorage()